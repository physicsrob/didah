/**
 * Active Session Page
 *
 * Focused practice interface with minimal UI for distraction-free learning.
 * Handles the actual Morse code session with just a header and character display.
 */

import { useState, useEffect, useCallback, useMemo, useRef } from 'react';
import type { SessionConfig } from '../core/types/domain';
import type { SessionStatisticsWithMaps } from '../core/types/statistics';
import { getMorsePattern as getMorsePatternFromAlphabet } from '../core/morse/alphabet.js';
import { SystemClock } from '../features/session/runtime/clock.js';
import { SimpleInputBus } from '../features/session/runtime/inputBus.js';
import { createIOAdapter } from '../features/session/runtime/ioAdapter.js';
import type { SessionSnapshot, LogEvent } from '../features/session/runtime/io.js';
import { createSessionRunner } from '../features/session/runtime/sessionProgram.js';
import { createCharacterSource } from '../features/sources';
import type { SourceContent } from '../features/sources';
import { createFeedback } from '../features/session/services/feedback/index.js';
import { useAudio } from '../hooks/useAudio';
import { debug } from '../core/debug';
import { useSettings } from '../features/settings/hooks/useSettings';
import { SessionStatsCalculator } from '../features/statistics/sessionStatsCalculator';
import { getMode } from '../features/session/modes/shared/registry';
import '../styles/main.css';
import '../styles/activeSession.css';

type SessionPhase = 'waiting' | 'countdown' | 'active' | 'paused';

type ActiveSessionPageProps = {
  config: SessionConfig;
  sourceContent: SourceContent;
  onComplete: (statistics: SessionStatisticsWithMaps) => void;
};

export function ActiveSessionPage({ config, sourceContent, onComplete }: ActiveSessionPageProps) {
  const { initializeAudio, getAudioEngine, isAudioReady } = useAudio();
  const { settings } = useSettings();

<<<<<<< HEAD
  // Get config, source content, and source name from navigation state
  const config = location.state?.config;
  const sourceContent = location.state?.sourceContent as SourceContent | null;

  // Redirect to config page if no config or sourceContent provided
  useEffect(() => {
    if (!config || !sourceContent) {
      navigate('/session-config');
    }
  }, [config, sourceContent, navigate]);

  // Get mode definition (will be null if config missing, component will not render)
  const mode = config ? getMode(config.mode) : null;
=======
  // Get mode definition
  const mode = useMemo(() => getMode(config.mode), [config.mode]);
>>>>>>> 88973971

  // Check if audio is actually ready
  const audioActuallyReady = isAudioReady();

  const [snapshot, setSnapshot] = useState<SessionSnapshot>({
    phase: 'idle',
    startedAt: null,
    remainingMs: 0,
    emissions: [],
    // Mode-specific state will be initialized by sessionProgram.ts when session starts
  });

  const [replayOverlay, setReplayOverlay] = useState<string | null>(null);
  const [feedbackFlash, setFeedbackFlash] = useState<string | null>(null);
  const [sessionPhase, setSessionPhase] = useState<SessionPhase>('waiting');
  const [countdownNumber, setCountdownNumber] = useState<number>(3);
  const [isPaused, setIsPaused] = useState(false);
  const isPausedRef = useRef(false);  // Use ref to avoid recreating IO adapter
  const eventCollector = useRef<LogEvent[]>([]);  // Collect events for statistics

  // Create runtime dependencies
  const clock = useMemo(() => new SystemClock(), []);
  const input = useMemo(() => new SimpleInputBus(), []);
  const audioEngine = useMemo(() => getAudioEngine(), [getAudioEngine]);

  // Create feedback
  const feedback = useMemo(() => {
<<<<<<< HEAD
    if (!config) return null;

=======
>>>>>>> 88973971
    const feedbackType = config.feedback;

    // Don't create any feedback for 'none' or when only using flash
    if (feedbackType === 'none' || feedbackType === 'flash') {
      return null;
    }

    // Create buzzer feedback for 'buzzer' or 'both'
    let fb = null;
    if (feedbackType === 'buzzer' || feedbackType === 'both') {
      if (!settings) {
        throw new Error('Settings must be loaded before creating feedback');
      }
      fb = createFeedback('buzzer', settings.buzzerVolume);
    }

    if (fb && audioEngine) {
      const audioContext = audioEngine.getAudioContext();
      if (audioContext) {
        fb.initialize?.(audioContext);
      }
    }

    return fb;
  }, [config, audioEngine, settings]);

  // Create character source
  const source = useMemo(() => {
<<<<<<< HEAD
    if (!config || !sourceContent) return null;
    return createCharacterSource(sourceContent, config.effectiveAlphabet);
  }, [sourceContent, config]);
=======
    return createCharacterSource(sourceContent, config.effectiveAlphabet);
  }, [sourceContent, config.effectiveAlphabet]);
>>>>>>> 88973971

  // Create IO adapter
  const io = useMemo(() => {
    if (!config) return null;
    return createIOAdapter({
      audioEngine,
      feedback: feedback || undefined,
      feedbackType: config.feedback,
<<<<<<< HEAD
      mode: config.mode,
=======
      mode: config.mode,  // Pass the mode so IO adapter knows when to apply extra spacing
>>>>>>> 88973971
      onReveal: (char: string) => {
        // Don't show replays when paused
        if (config.mode === 'practice' && config.replay && !isPausedRef.current) {
          setReplayOverlay(char);
        }
      },
      onHide: () => {
        setReplayOverlay(null);
      },
      onSnapshot: (snap: SessionSnapshot) => setSnapshot(snap),
      onFlash: (type: 'error' | 'warning' | 'success') => {
        setFeedbackFlash(type);
      },
      onLog: (event: LogEvent) => {
        eventCollector.current.push(event);
      },
      replayDuration: 1500,
<<<<<<< HEAD
      isPaused: () => isPausedRef.current,
      extraWordSpacing: config.extraWordSpacing
    });
  }, [audioEngine, feedback, config]);
=======
      isPaused: () => isPausedRef.current,  // Pass pause state checker
      extraWordSpacing: config.extraWordSpacing  // Pass extra word spacing for listen/live-copy modes
    });
  }, [audioEngine, feedback, config.mode, config.replay, config.feedback, config.extraWordSpacing]);
>>>>>>> 88973971

  // Create session runner
  const runner = useMemo(() => {
    if (!io || !source) return null;
    return createSessionRunner({ clock, io, input, source });
  }, [clock, io, input, source]);

  // Handle pause/resume
  const handlePause = useCallback(() => {
    if (!runner) return;
    runner.pause();
    setIsPaused(true);
    isPausedRef.current = true;
    // Hide any active replay overlay when pausing
    setReplayOverlay(null);
  }, [runner]);

  const handleResume = useCallback(() => {
    if (!runner) return;
    runner.resume();
    setIsPaused(false);
    isPausedRef.current = false;
  }, [runner]);

  // Mode-specific keyboard input
  // Note: 'paused' is treated as 'active' for mode purposes (isPaused flag handles the pause state)
  const modeSessionPhase: 'waiting' | 'countdown' | 'active' = sessionPhase === 'paused' ? 'active' : sessionPhase;
  // Use optional chaining since useKeyboardInput is optional (Listen mode doesn't define it)
  if (mode && runner && config) {
    mode.useKeyboardInput?.({
      input,
      sessionPhase: modeSessionPhase,
      isPaused,
      snapshot,
      updateSnapshot: runner.updateSnapshot,
      onPause: handlePause,
      config
    });
  }

  // Navigate to completion page with full statistics
<<<<<<< HEAD
  const navigateToCompletion = useCallback((delay: number = 0) => {
    if (!config) return;

=======
  const completeSession = useCallback((delay: number = 0) => {
>>>>>>> 88973971
    // Calculate comprehensive statistics
    const calculator = new SessionStatsCalculator();
    const fullStatistics = calculator.calculateStats(eventCollector.current, config);
    debug.log('Session statistics calculated:', fullStatistics);

    const doComplete = () => {
      onComplete(fullStatistics);
    };

    if (delay > 0) {
      setTimeout(doComplete, delay);
    } else {
      doComplete();
    }
  }, [onComplete, config]);

  // Subscribe to session snapshots
  useEffect(() => {
<<<<<<< HEAD
    if (!runner) return;

    const unsub = runner.subscribe((snap) => {
      setSnapshot(snap);

      // Navigate to completion page when session ends
      if (snap.phase === 'ended') {
        // Wait a moment for the last stats to be visible
        navigateToCompletion(500);
      }
    });
    return () => unsub();
  }, [runner, navigateToCompletion]);
=======
    if (config) {
      const unsub = runner.subscribe((snap) => {
        setSnapshot(snap);

        // Navigate to completion page when session ends
        if (snap.phase === 'ended') {
          // Wait a moment for the last stats to be visible
          completeSession(500);
        }
      });
      return () => unsub();
    }
  }, [runner, config, completeSession]);
>>>>>>> 88973971

  const handleEndSession = useCallback(() => {
    if (!runner) return;

    // Stop the runner
    runner.stop();
    // Navigate immediately to completion page
    completeSession();
  }, [runner, completeSession]);

  // Handle click to start when audio not ready
  const handleStartClick = async () => {
    const success = await initializeAudio();
    if (success) {
      setSessionPhase('countdown');
    }
  };

  // Auto-start countdown if audio is ready
  useEffect(() => {
    if (audioActuallyReady && sessionPhase === 'waiting') {
      setSessionPhase('countdown');
    }
  }, [audioActuallyReady, sessionPhase]);

  // Run countdown
  useEffect(() => {
    if (sessionPhase !== 'countdown') return;

    const runCountdown = async () => {
      if (!isAudioReady()) return;

      for (let i = 3; i > 0; i--) {
        setCountdownNumber(i);
        await new Promise(resolve => setTimeout(resolve, 1000));
      }

      setSessionPhase('active');
    };

    runCountdown();
  }, [sessionPhase, isAudioReady]);

  // Start session when active
  useEffect(() => {
    if (sessionPhase !== 'active' || !runner || !config) return;
    runner.start(config);
  }, [sessionPhase, runner, config]);

  // Format time display
  const formatTime = (ms: number) => {
    const seconds = Math.floor(ms / 1000);
    const minutes = Math.floor(seconds / 60);
    const secs = seconds % 60;
    return `${minutes}:${secs.toString().padStart(2, '0')}`;
  };

  // Handle feedback flash
  useEffect(() => {
    if (feedbackFlash) {
      const timer = setTimeout(() => setFeedbackFlash(null), 150);
      return () => clearTimeout(timer);
    }
  }, [feedbackFlash]);

  // Cleanup
  useEffect(() => {
    if (!runner) return;
    return () => {
      runner.stop();
    };
  }, [runner]);

<<<<<<< HEAD
  // Early return if required data is missing (redirect effect will handle navigation)
  if (!config || !sourceContent || !mode) {
    return null;
  }

  const getSourceDisplay = () => {
=======
  const getSourceDisplay = () => {
    // Use the source name from config
>>>>>>> 88973971
    return config.sourceName || 'Unknown';
  };

  return (
    <div className="active-session-wrapper bg-gradient-primary">
      <div className="active-session-container">
        {/* Feedback Flash Overlay */}
        {feedbackFlash && (
          <div className={`feedback-flash ${feedbackFlash}`} />
        )}

      {/* Welcome Screen */}
      {sessionPhase === 'waiting' && (
        <div className="welcome-container">
          <div className="welcome-card">
            <h2 className="welcome-title">MorseAcademy</h2>
            <p className="welcome-text">Click to start your practice session</p>
            <button className="btn btn-primary" onClick={handleStartClick}>
              Start Session
            </button>
            <div className="welcome-hint">Session will start with a 3-2-1 countdown</div>
          </div>
        </div>
      )}

      {/* Session Header - only during active session */}
      {sessionPhase === 'active' && (
        <div className="session-header">
          <div className="header-left">
            <button className="pause-button" onClick={handlePause}>
              Pause
            </button>
            <div className="header-info">
              <div className="info-wpm">{config.wpm} WPM</div>
              <div className="info-source">{getSourceDisplay()}</div>
            </div>
          </div>
          {config.mode !== 'runner' && (
            <div className="timer">{formatTime(snapshot.remainingMs)}</div>
          )}
        </div>
      )}

      {/* Main Display Area */}
      {(sessionPhase === 'countdown' || sessionPhase === 'active') && (
        <div className="session-display-area">
          {mode.renderDisplay({ snapshot })}
        </div>
      )}

      {/* Countdown Overlay */}
      {sessionPhase === 'countdown' && (
        <div className="overlay">
          <div className="overlay-content">
            <div className="countdown-number">{countdownNumber}</div>
            <div className="countdown-label">Get Ready!</div>
          </div>
        </div>
      )}

      {/* Pause Overlay */}
      {isPaused && (
        <div className="overlay">
          <div className="pause-modal">
            <h2 className="pause-title">Session Paused</h2>
            <div className="pause-buttons">
              <button className="btn btn-primary" onClick={handleResume}>
                Resume
              </button>
              <button className="btn btn-secondary" onClick={handleEndSession}>
                End Session
              </button>
            </div>
          </div>
        </div>
      )}

      {/* Replay Overlay */}
      {replayOverlay && (
        <div className="overlay">
          <div className="overlay-content">
            <div className="replay-character">{replayOverlay}</div>
            <div className="morse-pattern">
              {getMorsePatternFromAlphabet(replayOverlay)?.join('') || ''}
            </div>
            <div className="replay-label">Missed Character</div>
          </div>
        </div>
      )}
      </div>
    </div>
  );
}<|MERGE_RESOLUTION|>--- conflicted
+++ resolved
@@ -37,24 +37,8 @@
   const { initializeAudio, getAudioEngine, isAudioReady } = useAudio();
   const { settings } = useSettings();
 
-<<<<<<< HEAD
-  // Get config, source content, and source name from navigation state
-  const config = location.state?.config;
-  const sourceContent = location.state?.sourceContent as SourceContent | null;
-
-  // Redirect to config page if no config or sourceContent provided
-  useEffect(() => {
-    if (!config || !sourceContent) {
-      navigate('/session-config');
-    }
-  }, [config, sourceContent, navigate]);
-
-  // Get mode definition (will be null if config missing, component will not render)
-  const mode = config ? getMode(config.mode) : null;
-=======
   // Get mode definition
   const mode = useMemo(() => getMode(config.mode), [config.mode]);
->>>>>>> 88973971
 
   // Check if audio is actually ready
   const audioActuallyReady = isAudioReady();
@@ -64,7 +48,6 @@
     startedAt: null,
     remainingMs: 0,
     emissions: [],
-    // Mode-specific state will be initialized by sessionProgram.ts when session starts
   });
 
   const [replayOverlay, setReplayOverlay] = useState<string | null>(null);
@@ -72,8 +55,8 @@
   const [sessionPhase, setSessionPhase] = useState<SessionPhase>('waiting');
   const [countdownNumber, setCountdownNumber] = useState<number>(3);
   const [isPaused, setIsPaused] = useState(false);
-  const isPausedRef = useRef(false);  // Use ref to avoid recreating IO adapter
-  const eventCollector = useRef<LogEvent[]>([]);  // Collect events for statistics
+  const isPausedRef = useRef(false);
+  const eventCollector = useRef<LogEvent[]>([]);
 
   // Create runtime dependencies
   const clock = useMemo(() => new SystemClock(), []);
@@ -82,19 +65,12 @@
 
   // Create feedback
   const feedback = useMemo(() => {
-<<<<<<< HEAD
-    if (!config) return null;
-
-=======
->>>>>>> 88973971
     const feedbackType = config.feedback;
 
-    // Don't create any feedback for 'none' or when only using flash
     if (feedbackType === 'none' || feedbackType === 'flash') {
       return null;
     }
 
-    // Create buzzer feedback for 'buzzer' or 'both'
     let fb = null;
     if (feedbackType === 'buzzer' || feedbackType === 'both') {
       if (!settings) {
@@ -111,33 +87,21 @@
     }
 
     return fb;
-  }, [config, audioEngine, settings]);
+  }, [config.feedback, audioEngine, settings]);
 
   // Create character source
   const source = useMemo(() => {
-<<<<<<< HEAD
-    if (!config || !sourceContent) return null;
-    return createCharacterSource(sourceContent, config.effectiveAlphabet);
-  }, [sourceContent, config]);
-=======
     return createCharacterSource(sourceContent, config.effectiveAlphabet);
   }, [sourceContent, config.effectiveAlphabet]);
->>>>>>> 88973971
 
   // Create IO adapter
   const io = useMemo(() => {
-    if (!config) return null;
     return createIOAdapter({
       audioEngine,
       feedback: feedback || undefined,
       feedbackType: config.feedback,
-<<<<<<< HEAD
       mode: config.mode,
-=======
-      mode: config.mode,  // Pass the mode so IO adapter knows when to apply extra spacing
->>>>>>> 88973971
       onReveal: (char: string) => {
-        // Don't show replays when paused
         if (config.mode === 'practice' && config.replay && !isPausedRef.current) {
           setReplayOverlay(char);
         }
@@ -153,66 +117,44 @@
         eventCollector.current.push(event);
       },
       replayDuration: 1500,
-<<<<<<< HEAD
       isPaused: () => isPausedRef.current,
       extraWordSpacing: config.extraWordSpacing
     });
-  }, [audioEngine, feedback, config]);
-=======
-      isPaused: () => isPausedRef.current,  // Pass pause state checker
-      extraWordSpacing: config.extraWordSpacing  // Pass extra word spacing for listen/live-copy modes
-    });
   }, [audioEngine, feedback, config.mode, config.replay, config.feedback, config.extraWordSpacing]);
->>>>>>> 88973971
 
   // Create session runner
   const runner = useMemo(() => {
-    if (!io || !source) return null;
     return createSessionRunner({ clock, io, input, source });
   }, [clock, io, input, source]);
 
   // Handle pause/resume
   const handlePause = useCallback(() => {
-    if (!runner) return;
     runner.pause();
     setIsPaused(true);
     isPausedRef.current = true;
-    // Hide any active replay overlay when pausing
     setReplayOverlay(null);
   }, [runner]);
 
   const handleResume = useCallback(() => {
-    if (!runner) return;
     runner.resume();
     setIsPaused(false);
     isPausedRef.current = false;
   }, [runner]);
 
   // Mode-specific keyboard input
-  // Note: 'paused' is treated as 'active' for mode purposes (isPaused flag handles the pause state)
   const modeSessionPhase: 'waiting' | 'countdown' | 'active' = sessionPhase === 'paused' ? 'active' : sessionPhase;
-  // Use optional chaining since useKeyboardInput is optional (Listen mode doesn't define it)
-  if (mode && runner && config) {
-    mode.useKeyboardInput?.({
-      input,
-      sessionPhase: modeSessionPhase,
-      isPaused,
-      snapshot,
-      updateSnapshot: runner.updateSnapshot,
-      onPause: handlePause,
-      config
-    });
-  }
+  mode.useKeyboardInput?.({
+    input,
+    sessionPhase: modeSessionPhase,
+    isPaused,
+    snapshot,
+    updateSnapshot: runner.updateSnapshot,
+    onPause: handlePause,
+    config
+  });
 
   // Navigate to completion page with full statistics
-<<<<<<< HEAD
-  const navigateToCompletion = useCallback((delay: number = 0) => {
-    if (!config) return;
-
-=======
   const completeSession = useCallback((delay: number = 0) => {
->>>>>>> 88973971
-    // Calculate comprehensive statistics
     const calculator = new SessionStatsCalculator();
     const fullStatistics = calculator.calculateStats(eventCollector.current, config);
     debug.log('Session statistics calculated:', fullStatistics);
@@ -230,42 +172,18 @@
 
   // Subscribe to session snapshots
   useEffect(() => {
-<<<<<<< HEAD
-    if (!runner) return;
-
     const unsub = runner.subscribe((snap) => {
       setSnapshot(snap);
 
-      // Navigate to completion page when session ends
       if (snap.phase === 'ended') {
-        // Wait a moment for the last stats to be visible
-        navigateToCompletion(500);
+        completeSession(500);
       }
     });
     return () => unsub();
-  }, [runner, navigateToCompletion]);
-=======
-    if (config) {
-      const unsub = runner.subscribe((snap) => {
-        setSnapshot(snap);
-
-        // Navigate to completion page when session ends
-        if (snap.phase === 'ended') {
-          // Wait a moment for the last stats to be visible
-          completeSession(500);
-        }
-      });
-      return () => unsub();
-    }
-  }, [runner, config, completeSession]);
->>>>>>> 88973971
+  }, [runner, completeSession]);
 
   const handleEndSession = useCallback(() => {
-    if (!runner) return;
-
-    // Stop the runner
     runner.stop();
-    // Navigate immediately to completion page
     completeSession();
   }, [runner, completeSession]);
 
@@ -304,7 +222,7 @@
 
   // Start session when active
   useEffect(() => {
-    if (sessionPhase !== 'active' || !runner || !config) return;
+    if (sessionPhase !== 'active') return;
     runner.start(config);
   }, [sessionPhase, runner, config]);
 
@@ -326,23 +244,12 @@
 
   // Cleanup
   useEffect(() => {
-    if (!runner) return;
     return () => {
       runner.stop();
     };
   }, [runner]);
 
-<<<<<<< HEAD
-  // Early return if required data is missing (redirect effect will handle navigation)
-  if (!config || !sourceContent || !mode) {
-    return null;
-  }
-
   const getSourceDisplay = () => {
-=======
-  const getSourceDisplay = () => {
-    // Use the source name from config
->>>>>>> 88973971
     return config.sourceName || 'Unknown';
   };
 
